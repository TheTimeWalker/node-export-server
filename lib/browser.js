/*******************************************************************************

Highcharts Export Server

Copyright (c) 2016-2024, Highsoft

Licenced under the MIT licence.

Additionally a valid Highcharts license is required for use.

See LICENSE file in root for details.

*******************************************************************************/

import fs from 'fs';
<<<<<<< HEAD
import * as url from 'url';
import { log } from './logger.js';
import { getCachePath } from './cache.js';
=======
>>>>>>> 5a48fdc9
import path from 'node:path';
import puppeteer from 'puppeteer';
import * as url from 'url';

// Workaround for https://bugs.chromium.org/p/chromium/issues/detail?id=1463328
// Not ideal - leaves trash in the FS
import { randomBytes } from 'node:crypto';

import { log, logWithStack } from './logger.js';

import ExportError from './errors/ExportError.js';

const RANDOM_PID = randomBytes(64).toString('base64url');
const PUPPETEER_DIR = path.join('tmp', `puppeteer-${RANDOM_PID}`);
const DATA_DIR = path.join(PUPPETEER_DIR, 'profile');

// The minimal args to speed up the browser
const minimalArgs = [
  `--user-data-dir=${DATA_DIR}`,
  '--autoplay-policy=user-gesture-required',
  '--disable-background-networking',
  '--disable-background-timer-throttling',
  '--disable-backgrounding-occluded-windows',
  '--disable-breakpad',
  '--disable-client-side-phishing-detection',
  '--disable-component-update',
  '--disable-default-apps',
  '--disable-dev-shm-usage',
  '--disable-domain-reliability',
  '--disable-extensions',
  '--disable-features=AudioServiceOutOfProcess',
  '--disable-hang-monitor',
  '--disable-ipc-flooding-protection',
  '--disable-notifications',
  '--disable-offer-store-unmasked-wallet-cards',
  '--disable-popup-blocking',
  '--disable-print-preview',
  '--disable-prompt-on-repost',
  '--disable-renderer-backgrounding',
  '--disable-session-crashed-bubble',
  '--disable-setuid-sandbox',
  '--disable-speech-api',
  '--disable-sync',
  '--hide-crash-restore-bubble',
  '--hide-scrollbars',
  '--ignore-gpu-blacklist',
  '--metrics-recording-only',
  '--mute-audio',
  '--no-default-browser-check',
  '--no-first-run',
  '--no-pings',
  '--no-sandbox',
  '--no-zygote',
  '--password-store=basic',
  '--use-mock-keychain'
];

const __dirname = url.fileURLToPath(new URL('.', import.meta.url));

const template = fs.readFileSync(
  __dirname + '/../templates/template.html',
  'utf8'
);

let browser;

/**
 * Sets the content for a Puppeteer Page using a predefined template
 * and additional scripts. Also, sets the pageerror in order to catch
 * and display errors from the window context.
 *
 * @param {Object} page - The Puppeteer Page object for which the content
 * is being set.
 */
const setPageContent = async (page) => {
  await page.setContent(template);
  await page.addScriptTag({ path: `${getCachePath()}/sources.js` });
  // eslint-disable-next-line no-undef
  await page.evaluate(() => window.setupHighcharts());

  page.on('pageerror', async (error) => {
    // TODO: Consider adding a switch here that turns on log(0) logging
    // on page errors.
    await page.$eval(
      '#container',
      (element, errorMessage) => {
        // eslint-disable-next-line no-undef
        if (window._displayErrors) {
          element.innerHTML = errorMessage;
        }
      },
      `<h1>Chart input data error</h1>${error.toString()}`
    );
  });
};

/**
 * Clears the content of a Puppeteer Page based on the specified mode.
 *
 * @param {Object} page - The Puppeteer Page object to be cleared.
 * @param {boolean} hardReset - A flag indicating the type of clearing
 * to be performed. If true, navigates to 'about:blank' and resets content
 * and scripts. If false, clears the body content by setting a predefined HTML
 * structure.
 *
 * @throws {Error} Logs thrown error if clearing the page content fails.
 */
export const clearPage = async (page, hardReset = false) => {
  try {
    if (hardReset) {
      // Navigate to about:blank
      await page.goto('about:blank');

      // Set the content and and scripts again
      await setPageContent(page);
    } else {
      // Clear body content
      await page.evaluate(() => {
        document.body.innerHTML =
          '<div id="chart-container"><div id="container"></div></div>';
      });
    }
  } catch (error) {
    logWithStack(
      2,
      error,
      '[browser] Could not clear the content of the page.'
    );
  }
};

/**
 * Creates a new Puppeteer Page within an existing browser instance.
 *
 * If the browser instance is not available, returns false.
 *
 * The function creates a new page, disables caching, sets content using
 * setPageContent(), and returns the created Puppeteer Page.
 *
 * @returns {(boolean|object)} Returns false if the browser instance is not
 * available, or a Puppeteer Page object representing the newly created page.
 */
export const newPage = async () => {
  if (!browser) {
    return false;
  }

  const page = await browser.newPage();

  // Disable cache
  await page.setCacheEnabled(false);

  // Set the content
  await setPageContent(page);
  return page;
};

/**
 * Creates a Puppeteer browser instance with the specified arguments.
 *
 * @param {Array} puppeteerArgs - Additional arguments for Puppeteer launch.
 *
 * @returns {Promise<object>} A Promise resolving to the Puppeteer browser
 * instance.
 *
 * @throws {ExportError} Throws an ExportError if max retries to open a browser
 * instance are reached, or if no browser instance is found after retries.
 */
export const create = async (puppeteerArgs) => {
  const allArgs = [...minimalArgs, ...(puppeteerArgs || [])];

  // Create a browser
  if (!browser) {
    let tryCount = 0;

    const open = async () => {
      try {
        log(
          3,
          `[browser] Attempting to get a browser instance (try ${++tryCount}).`
        );
        browser = await puppeteer.launch({
          headless: 'new',
          args: allArgs,
          userDataDir: './tmp/'
        });
      } catch (error) {
        logWithStack(
          1,
          error,
          '[browser] Failed to launch a browser instance.'
        );

        // Retry to launch browser until reaching max attempts
        if (tryCount < 25) {
          log(3, `[browser] Retry to open a browser (${tryCount} out of 25).`);
          await new Promise((response) => setTimeout(response, 4000));
          await open();
        } else {
          throw error;
        }
      }
    };

    try {
      await open();
    } catch (error) {
      throw new ExportError(
        '[browser] Maximum retries to open a browser instance reached.'
      ).setError(error);
    }

    if (!browser) {
      throw new ExportError('[browser] Cannot find a browser to open.');
    }
  }

  // Return a browser promise
  return browser;
};

/**
 * Retrieves the existing Puppeteer browser instance.
 *
 * @returns {Promise<object>} A Promise resolving to the Puppeteer browser
 * instance.
 *
 * @throws {ExportError} Throws an ExportError if no valid browser has been
 * created.
 */
export const get = async () => {
  if (!browser) {
    throw new ExportError('[browser] No valid browser has been created.');
  }

  return browser;
};

/**
 * Closes the Puppeteer browser instance if it is connected.
 *
 * @returns {Promise<boolean>} A Promise resolving to true after the browser
 * is closed.
 */
export const close = async () => {
  // Close the browser when connnected
  if (browser?.isConnected()) {
    await browser.close();
    log(4, '[browser] Closed the browser.');
  }
  return true;
};

export default {
  newPage,
  clearPage,
  get,
  close
};<|MERGE_RESOLUTION|>--- conflicted
+++ resolved
@@ -13,20 +13,16 @@
 *******************************************************************************/
 
 import fs from 'fs';
-<<<<<<< HEAD
 import * as url from 'url';
-import { log } from './logger.js';
-import { getCachePath } from './cache.js';
-=======
->>>>>>> 5a48fdc9
 import path from 'node:path';
+
 import puppeteer from 'puppeteer';
-import * as url from 'url';
 
 // Workaround for https://bugs.chromium.org/p/chromium/issues/detail?id=1463328
 // Not ideal - leaves trash in the FS
 import { randomBytes } from 'node:crypto';
 
+import { getCachePath } from './cache.js';
 import { log, logWithStack } from './logger.js';
 
 import ExportError from './errors/ExportError.js';
