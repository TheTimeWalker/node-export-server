/*******************************************************************************

Highcharts Export Server

Copyright (c) 2016-2024, Highsoft

Licenced under the MIT licence.

Additionally a valid Highcharts license is required for use.

See LICENSE file in root for details.

*******************************************************************************/

// The cache manager manages the Highcharts library and its dependencies.
// The cache itself is stored in .cache, and is checked by the config system
// before starting the service

import { existsSync, mkdirSync, readFileSync, writeFileSync } from 'fs';
import { join } from 'path';

import dotenv from 'dotenv';
import { HttpsProxyAgent } from 'https-proxy-agent';

import { fetch } from './fetch.js';
import { log } from './logger.js';
import { __dirname } from './utils.js';

import ExportError from './errors/ExportError.js';

dotenv.config();

const cache = {
  cdnURL: 'https://code.highcharts.com/',
  activeManifest: {},
  sources: '',
  hcVersion: ''
};

// TODO: The config should be accesssible globally so we don't have to do this sort of thing..
let appliedConfig = false;

/**
 * Extracts and caches the Highcharts version from the sources string.
 *
 * @returns {string} The extracted Highcharts version.
 */
const extractVersion = () =>
  (cache.hcVersion = cache.sources
    .substring(0, cache.sources.indexOf('*/'))
    .replace('/*', '')
    .replace('*/', '')
    .replace(/\n/g, '')
    .trim());


/**
 * Extracts the Highcharts module name based on the scriptPath.
 */
const extractModuleName = (scriptPath) => {
  return scriptPath.replace(
    /(.*)\/|(.*)modules\/|stock\/(.*)indicators\/|maps\/(.*)modules\//gi,
    ''
  );
};

/**
 * Saves the provided configuration and fetched modules to the cache manifest
 * file.
 *
<<<<<<< HEAD
 * @param {object} config - Highcharts-related configuration object.
 * @param {object} fetchedModules - An object that contains mapped names of
 * fetched Highcharts modules to use.
=======
 * @param {Object} config - The configuration object to be saved.
 * @param {Object} fetchedModules - The fetched modules to be saved.
 *
 * @throws {ExportError} Throws an ExportError if an error occurs while writing
 * the cache manifest.
>>>>>>> 5a48fdc9
 */
const saveConfigToManifest = async (config, fetchedModules) => {
  const newManifest = {
    version: config.version,
    modules: fetchedModules || {}
  };

  // Update cache object with the current modules
  cache.activeManifest = newManifest;

  log(3, '[cache] Writing a new manifest.');
  try {
    writeFileSync(
      join(__dirname, config.cachePath, 'manifest.json'),
      JSON.stringify(newManifest),
      'utf8'
    );
  } catch (error) {
    throw new ExportError('[cache] Error writing the cache manifest.').setError(
      error
    );
  }
};

/**
 * Fetches a single script and updates the fetchedModules accordingly.
 *
 * @param {string} script - A path to script to get.
 * @param {Object} proxyAgent - The proxy agent to use for a request.
 * @param {Object} fetchedModules - An object which tracks which Highcharts modules have been fetched.
 * @param {boolean} shouldThrowError - A flag to indicate if the error should be thrown. This should be used only for the core scripts.
 *
 * @returns {Promise<string>} A Promise resolving to the text representation
 * of the fetched script.
 *
 * @throws {ExportError} Throws an ExportError if there is a problem with
 * fetching the script.
 */
const fetchAndProcessScript = async (
  script,
  proxyAgent,
  fetchedModules,
  shouldThrowError = false
) => {
  // Get rid of the .js from the custom strings
  if (script.endsWith('.js')) {
    script = script.substring(0, script.length - 3);
  }

  log(4, `[cache] Fetching script - ${script}.js`);

  // If exists, add proxy agent to request options
  const requestOptions = proxyAgent
    ? {
        agent: proxyAgent,
        timeout: +process.env['PROXY_SERVER_TIMEOUT'] || 5000
      }
    : {};

  // Fetch the script
  const response = await fetch(`${script}.js`, requestOptions);

  // If OK, return its text representation
  if (response.statusCode === 200 && typeof response.text == 'string') {
    if (fetchedModules) {
      const moduleName = extractModuleName(script);
      fetchedModules[moduleName] = 1;
    }

    return response.text;
  }

  if (shouldThrowError) {
    throw new ExportError(
      `Could not fetch the ${script}.js. The script might not exist in the requested version (status code: ${response.statusCode}).`
    ).setError(response);
  } else {
    log(
      2,
      `[cache] Could not fetch the ${script}.js. The script might not exist in the requested version.`
    );
  }

  return '';
};

/**
 * Fetches Highcharts scripts and customScripts from the given CDNs.
 *
 * @param {string} scripts - Array of Highcharts modules to fetch.
 * @param {string} customScripts - Array of custom script paths to fetch (full URLs).
 * @param {object} proxyAgent - The proxy agent to use for a request.
 * @param {object} fetchedModules - An object which tracks which Highcharts modules have been fetched.
 * @returns {Promise<string>} The fetched scripts content joined.
 */
const fetchScripts = async (
  coreScripts,
  moduleScripts,
  customScripts,
  cdnURL,
  proxyAgent,
  fetchedModules
) => {
  const allFetchPromises = [
    ...coreScripts.map((script) =>
      fetchAndProcessScript(
        `${cdnURL}${script}`,
        proxyAgent,
        fetchedModules,
        true
      )
    ),
    ...moduleScripts.map((script) =>
      fetchAndProcessScript(`${cdnURL}${script}`, proxyAgent, fetchedModules)
    ),
    ...customScripts.map((script) =>
      fetchAndProcessScript(`${script}`, proxyAgent)
    )
  ];

  const fetchedScripts = await Promise.all(allFetchPromises);
  return fetchedScripts.join(';\n');
};

/**
 * Updates the local cache with Highcharts scripts and their versions.
 *
 * @param {Object} config - The configuration object containing information
 * about scripts and modules.
 * @param {string} sourcePath - The path to the source file in the cache.
 *
 * @returns {Promise<object>} A Promise resolving to an object representing
 * the fetched modules.
 *
 * @throws {ExportError} Throws an ExportError if there is an issue updating
 * the local Highcharts cache.
 */
const updateCache = async (config, sourcePath) => {
  const { coreScripts, modules, indicators, scripts: customScripts } = config;
  const hcVersion =
    config.version === 'latest' || !config.version ? '' : `${config.version}/`;

  log(
    3,
    `[cache] Updating cache version to Highcharts: ${hcVersion || 'latest'}.`
  );

  // Configure proxy if exists
  let proxyAgent;
  const proxyHost = process.env['PROXY_SERVER_HOST'];
  const proxyPort = process.env['PROXY_SERVER_PORT'];

  // Try to create a Proxy Agent
  if (proxyHost && proxyPort) {
    try {
      proxyAgent = new HttpsProxyAgent({
        host: proxyHost,
        port: +proxyPort
      });
    } catch (error) {
      throw new ExportError('[cache] Could not create a Proxy Agent.').setError(
        error
      );
    }
  }

  const fetchedModules = {};
  try {
    cache.sources = await fetchScripts(
      [...coreScripts.map((c) => `${hcVersion}${c}`)],
      [
        ...modules.map((m) =>
          m === 'map'
            ? `maps/${hcVersion}modules/${m}`
            : `${hcVersion}modules/${m}`
        ),
        ...indicators.map((i) => `stock/${hcVersion}indicators/${i}`)
      ],
      customScripts,
      config.cdnURL || cache.cdnURL,
      proxyAgent,
      fetchedModules
    );
    extractVersion();

    // Save the fetched modules into caches' source JSON
    writeFileSync(sourcePath, cache.sources);
    return fetchedModules;
  } catch (error) {
    throw new ExportError(
      '[cache] Unable to update the local Highcharts cache.'
    ).setError(error);
  }
};

/**
 * Updates the Highcharts version in the applied configuration and checks
 * the cache for the new version.
 *
 * @param {string} newVersion - The new Highcharts version to be applied.
 *
 * @returns {Promise<(object|boolean)>} A Promise resolving to the updated
 * configuration with the new version, or false if no applied configuration
 * exists.
 */
export const updateVersion = async (newVersion) =>
  appliedConfig
    ? await checkAndUpdateCache(
        Object.assign(appliedConfig, {
          version: newVersion
        })
      )
    : false;

/**
 * Checks the cache for Highcharts dependencies, updates the cache if needed,
 * and loads the sources.
 *
 * @param {Object} config - The configuration object containing information
 * about scripts and modules.
 *
<<<<<<< HEAD
 * @param {object} config - Highcharts-related configuration object.
=======
 * @returns {Promise<void>} A Promise that resolves once the cache is checked
 * and updated.
 *
 * @throws {ExportError} Throws an ExportError if there is an issue updating
 * or reading the cache.
>>>>>>> 5a48fdc9
 */
export const checkAndUpdateCache = async (config) => {
  const cachePath = join(__dirname, config.cachePath);

  let fetchedModules;
  // Prepare paths to manifest and sources from the .cache folder
  const manifestPath = join(cachePath, 'manifest.json');
  const sourcePath = join(cachePath, 'sources.js');

  // TODO: deal with trying to switch to the running version
  // const activeVersion = appliedConfig ? appliedConfig.version : false;

  appliedConfig = config;

  // Create the cache destination if it doesn't exist already
  !existsSync(cachePath) && mkdirSync(cachePath);

  // Fetch all the scripts either if manifest.json does not exist
  // or if the forceFetch option is enabled
  if (!existsSync(manifestPath) || config.forceFetch) {
    log(3, '[cache] Fetching and caching Highcharts dependencies.');
    fetchedModules = await updateCache(config, sourcePath);
  } else {
    let requestUpdate = false;

    // Read the manifest JSON
    const manifest = JSON.parse(readFileSync(manifestPath));

    // Check if the modules is an array, if so, we rewrite it to a map to make
    // it easier to resolve modules.
    if (manifest.modules && Array.isArray(manifest.modules)) {
      const moduleMap = {};
      manifest.modules.forEach((m) => (moduleMap[m] = 1));
      manifest.modules = moduleMap;
    }

    const { modules, coreScripts, indicators } = config;
    const numberOfModules =
      modules.length + coreScripts.length + indicators.length;

    // Compare the loaded config with the contents in cache.
    // If there are changes, fetch requested modules and products,
    // and bake them into a giant blob. Save the blob.
    if (manifest.version !== config.version) {
      log(
        2,
        '[cache] A Highcharts version mismatch in the cache, need to re-fetch.'
      );
      requestUpdate = true;
    } else if (Object.keys(manifest.modules || {}).length !== numberOfModules) {
      log(
        2,
        '[cache] The cache and the requested modules do not match, need to re-fetch.'
      );
      requestUpdate = true;
    } else {
      // Check each module, if anything is missing refetch everything
      requestUpdate = (config.modules || []).some((moduleName) => {
        if (!manifest.modules[moduleName]) {
          log(
            2,
            `[cache] The ${moduleName} is missing in the cache, need to re-fetch.`
          );
          return true;
        }
      });
    }

    if (requestUpdate) {
      fetchedModules = await updateCache(config, sourcePath);
    } else {
      log(3, '[cache] Dependency cache is up to date, proceeding.');

      // Load the sources
      cache.sources = readFileSync(sourcePath, 'utf8');

      // Get current modules map
      fetchedModules = manifest.modules;
      extractVersion();
    }
  }

  // Finally, save the new manifest, which is basically our current config
  // in a slightly different format
  await saveConfigToManifest(config, fetchedModules);
};

export const getCachePath = () => {
  return join(__dirname, appliedConfig.cachePath);
};

export default {
  checkAndUpdateCache,
  getCachePath,
  updateVersion,
  getCache: () => cache,
  highcharts: () => cache.sources,
  version: () => cache.hcVersion
};<|MERGE_RESOLUTION|>--- conflicted
+++ resolved
@@ -68,17 +68,12 @@
  * Saves the provided configuration and fetched modules to the cache manifest
  * file.
  *
-<<<<<<< HEAD
  * @param {object} config - Highcharts-related configuration object.
  * @param {object} fetchedModules - An object that contains mapped names of
  * fetched Highcharts modules to use.
-=======
- * @param {Object} config - The configuration object to be saved.
- * @param {Object} fetchedModules - The fetched modules to be saved.
  *
  * @throws {ExportError} Throws an ExportError if an error occurs while writing
  * the cache manifest.
->>>>>>> 5a48fdc9
  */
 const saveConfigToManifest = async (config, fetchedModules) => {
   const newManifest = {
@@ -297,18 +292,14 @@
  * Checks the cache for Highcharts dependencies, updates the cache if needed,
  * and loads the sources.
  *
- * @param {Object} config - The configuration object containing information
+ * @param {Object} config - Highcharts-related configuration object containing information
  * about scripts and modules.
  *
-<<<<<<< HEAD
- * @param {object} config - Highcharts-related configuration object.
-=======
  * @returns {Promise<void>} A Promise that resolves once the cache is checked
  * and updated.
  *
  * @throws {ExportError} Throws an ExportError if there is an issue updating
  * or reading the cache.
->>>>>>> 5a48fdc9
  */
 export const checkAndUpdateCache = async (config) => {
   const cachePath = join(__dirname, config.cachePath);
